mutable struct CmdCtx
    ptr::Int
    help::Symbol
    version::Symbol
end

CmdCtx() = CmdCtx(1, gensym(:help), gensym(:version))

help_str(x) = sprint(print_cmd, x; context = :color => true)
print_help(x) = :(print($(help_str(x))))
print_version(cmd::EntryCommand) = :(println($(sprint(show, cmd; context = :color => true))))

hasparameters(cmd::LeafCommand) = (!isempty(cmd.flags)) || (!isempty(cmd.options))

function read_arg(ctx)
    ex = :(ARGS[$(ctx.ptr)])
    ctx.ptr += 1
    return ex
end

"""
    codegen(x)

Generates Julia AST and wrap them in the entry function `command_main`
for the given command object `x`.
"""
function codegen(x)
    ctx = CmdCtx()
    defs = Dict{Symbol,Any}()
    defs[:name] = :command_main
    defs[:args] = [Expr(:kw, :(ARGS::Vector{String}), :ARGS)]
    defs[:body] = codegen(ctx, x)
    return combinedef(defs)
end

function print_error(cmd, msg)
    quote
        printstyled("Error: "; color = :red, bold = true)
        printstyled($msg; color = :red)
        println()
        $(print_help(cmd))
        return 1
    end
end

function codegen(ctx, cmd::LeafCommand)
    return quote
        $(codegen_help(ctx, cmd))
        $(codegen_body(ctx, cmd))
    end
end

function codegen(ctx, cmd::NodeCommand)
    return quote
        $(codegen_help(ctx, cmd))
        $(codegen_body(ctx, cmd))
    end
end

function codegen(ctx, cmd::EntryCommand)
    quote
        $(ctx.help) = -1
        $(ctx.version) = -1
        for i in 1:length(ARGS)
            x = ARGS[i]
            if x == "--help" || x == "-h"
                $(ctx.help) = i
                break
            end

            if x == "--version" || x == "-V"
                $(ctx.version) = i
                break
            end
        end

        $(codegen_help(ctx, cmd.root, print_help(cmd)))
        $(codegen_version(ctx, cmd.root, print_version(cmd)))
        $(codegen_body(ctx, cmd.root))
    end
end

function codegen_help(ctx, cmd::NodeCommand, msg = print_help(cmd))
    return quote
        if $(ctx.help) == $(ctx.ptr)
            $msg
            return 0
        end
    end
end

function codegen_help(ctx, cmd::LeafCommand, msg = print_help(cmd))
    return quote
        if $(ctx.help) >= $(ctx.ptr)
            $msg
            return 0
        end
    end
end

function codegen_version(ctx, cmd::NodeCommand, msg)
    return quote
        if $(ctx.help) == $(ctx.ptr)
            $msg
            return 0
        end
    end
end

function codegen_version(ctx, cmd::LeafCommand, msg)
    return quote
        if $(ctx.help) >= $(ctx.ptr)
            $msg
            return 0
        end
    end
end

function codegen_body(ctx, cmd::LeafCommand)
    parameters = gensym(:parameters)
    ex = Expr(:block)

    if hasparameters(cmd)
        push!(ex.args, :($parameters = []))
    end

    if !isempty(cmd.flags) || !isempty(cmd.options)
        push!(ex.args, codegen_options_and_flags(ctx, parameters, cmd))
    end

    n_args = gensym(:n_args)
    push!(ex.args, :($n_args = length(ARGS) - $(ctx.ptr - 1)))

    # Error: not enough arguments
    nrequires = nrequired_args(cmd.args)

    if nrequires > 0
        err = print_error(
            cmd,
            :("command $($(cmd.name)) expect at least $($nrequires) arguments, got $($n_args)"),
        )
        push!(ex.args, quote
            if $n_args < $nrequires
                $err
            end
        end)
    end

    # Error: too much arguments
    nmost = length(cmd.args)
    err = print_error(
        cmd,
        :("command $($(cmd.name)) expect at most $($nmost) arguments, got $($n_args)"),
    )
    push!(ex.args, quote
        if $n_args > $nmost
            $err
        end
    end)

    ex_call = codegen_call(ctx, parameters, n_args, cmd)

    push!(ex.args, ex_call)
    push!(ex.args, :(return 0))
    return ex
end

function codegen_call(ctx, parameters, n_args, cmd::LeafCommand)
    ex_call = Expr(:call, cmd.entry)
    if hasparameters(cmd)
        push!(ex_call.args, Expr(:parameters, :($parameters...)))
    end

    for (i, arg) in enumerate(cmd.args)
        if arg.require
            push_arg!(ex_call, ctx, i, arg)
        end
    end

    if all_required(cmd)
        return ex_call
    end

    ex = Expr(:block)
    # expand optionals
    if cmd.nrequire >= 0
        push!(ex.args, Expr(:if, :($n_args == $(cmd.nrequire)), ex_call))
    end

    for i in cmd.nrequire+1:length(cmd.args)
        push!(ex.args, Expr(:if, :($n_args == $i), push_arg!(copy(ex_call), ctx, i, cmd.args[i])))
    end

    return ex
end

function push_arg!(ex, ctx, i, arg)
<<<<<<< HEAD
    if arg.type in [Any, String, AbstractString]
        push!(ex.args, :(ARGS[$(ctx.ptr+i-1)]))
=======
    if arg.type === Any
        push!(ex.args, :(ARGS[$(ctx.ptr + i - 1)]))
>>>>>>> db9cbb50
    else
        push!(ex.args, :(convert($(arg.type), Meta.parse(ARGS[$(ctx.ptr + i - 1)]))))
    end
    return ex
end

function codegen_body(ctx, cmd::NodeCommand)
    ex = Expr(:block)
    err_msg = "expect at least one argument for command $(cmd.name)"
    push!(ex.args, Expr(:if, :(length(ARGS) < $(ctx.ptr)), print_error(cmd, err_msg)))

    start = ctx.ptr
    for subcmd in cmd.subcmds
        push!(ex.args, Expr(:if, :($(read_arg(ctx)) == $(subcmd.name)), codegen(ctx, subcmd)))
        # reset ptr
        ctx.ptr = start
    end

    err_msg = :("Error: unknown command $(ARGS[$(ctx.ptr)])")
    push!(ex.args, print_error(cmd, err_msg))
    return ex
end

function codegen_options_and_flags(ctx, parameters, cmd::LeafCommand)
    regexes = []
    actions = []
    arg = gensym(:arg)
    it = gensym(:it)

    for opt in cmd.options
        push!(regexes, Regex("^--$(cmd_name(opt))=(.*)"))
        push!(regexes, regex_flag(opt))

        push!(actions, read_match(parameters, it, opt))
        push!(actions, read_forward(parameters, it, opt))

        if opt.short
            push!(regexes, Regex("^-$(first(cmd_name(opt)))(.*)"))
            push!(regexes, short_regex_flag(opt))

            push!(actions, read_match(parameters, it, opt))
            push!(actions, read_forward(parameters, it, opt))
        end
    end

    for flag in cmd.flags
        push!(regexes, regex_flag(flag))

        push!(actions, read_flag(parameters, it, flag))

        if flag.short
            push!(regexes, short_regex_flag(flag))

            push!(actions, read_flag(parameters, it, flag))
        end
    end

    return quote
        $it = $(ctx.ptr)
        while !isempty(ARGS) && $(ctx.ptr) <= $it <= length(ARGS)
            $arg = ARGS[$it]

            if startswith($arg, "-")
                $(generate_match(regexes, actions, arg, it, cmd))
            else
                $it += 1
            end
        end
    end
end


generate_match(regexes, actions, arg, it, cmd) = generate_match(1, regexes, actions, arg, it, cmd)

function generate_match(i, regexes, actions, arg, it, cmd)
    if i <= length(regexes)
        m = gensym(:m)
        regex = regexes[i]
        action = actions[i]

        return quote
            $m = match($regex, $arg)
            $(Expr(
                :if,
                :($m === nothing),
                generate_match(i + 1, regexes, actions, arg, it, cmd),
                action(m),
            ))
        end
    else
        err_msg = :("unknown option $($arg)")
        return print_error(cmd, err_msg)
    end
end

function read_forward(parameters, it, option::Option)
    type = option.arg.type
    if type === Any
        push_ex = push_x(parameters, option, :(ARGS[$it+1]))
    else
        push_ex = push_x(parameters, option, :(convert($type, Meta.parse(ARGS[$it+1]))))
    end

    return m -> quote
        $it < length(ARGS) || error("expect an argument")
        $push_ex
        deleteat!(ARGS, ($it, $it + 1))
        $it = $it - 1
    end
end

function read_match(parameters, it, option::Option)
    type = option.arg.type
    if type === Any
        m -> quote
            $(push_x(parameters, option, :($m[1])))
            deleteat!(ARGS, $it)
            $it = $it - 1
        end
    else
        return m -> quote
            $(push_x(parameters, option, :(convert($type, Meta.parse($m[1])))))
            deleteat!(ARGS, $it)
            $it = $it - 1
        end
    end
end

function read_flag(parameters, it, flag)
    m -> quote
        $(push_x(parameters, flag, true))
        deleteat!(ARGS, $it)
        $it = $it - 1
    end
end

function push_x(parameters, x, item)
    :(push!($parameters, $(QuoteNode(Symbol(cmd_name(x)))) => $item))
end<|MERGE_RESOLUTION|>--- conflicted
+++ resolved
@@ -195,13 +195,8 @@
 end
 
 function push_arg!(ex, ctx, i, arg)
-<<<<<<< HEAD
     if arg.type in [Any, String, AbstractString]
         push!(ex.args, :(ARGS[$(ctx.ptr+i-1)]))
-=======
-    if arg.type === Any
-        push!(ex.args, :(ARGS[$(ctx.ptr + i - 1)]))
->>>>>>> db9cbb50
     else
         push!(ex.args, :(convert($(arg.type), Meta.parse(ARGS[$(ctx.ptr + i - 1)]))))
     end
