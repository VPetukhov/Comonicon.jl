--- conflicted
+++ resolved
@@ -48,7 +48,6 @@
     return v"0.0.0"
 end
 
-<<<<<<< HEAD
 """
     cache_file([file=Base.PROGRAM_FILE])
 
@@ -58,39 +57,28 @@
 2. `checksum`: a checksum file for checking if the generated CLI code matches the original file.
 """
 function cachefile(file=Base.PROGRAM_FILE)
-=======
-function cachefile(file = Base.PROGRAM_FILE)
->>>>>>> 6a85aa04
     dir = cachedir(file)
     return joinpath(dir, "cmd.jl"), joinpath(dir, "checksum")
 end
 
-<<<<<<< HEAD
 """
     cachedir([file=Base.PROGRAM_FILE])
 
 Return the cache directory.
 """
 function cachedir(file=Base.PROGRAM_FILE)
-=======
-function cachedir(file = Base.PROGRAM_FILE)
->>>>>>> 6a85aa04
     name, _ = splitext(basename(file))
     dir = joinpath(dirname(file), "." * name * ".cmd")
     isabspath(file) || return joinpath(pwd(), dir)
     return dir
 end
 
-<<<<<<< HEAD
 """
     iscached([file=Base.PROGRAM_FILE])
 
 Check if the given file is cached or not.
 """
 function iscached(file=Base.PROGRAM_FILE)
-=======
-function iscached(file = Base.PROGRAM_FILE)
->>>>>>> 6a85aa04
     cache_file, crc = cachefile(file)
     isfile(crc) || return false
     isfile(cache_file) || return false
@@ -111,16 +99,12 @@
     return crc
 end
 
-<<<<<<< HEAD
 """
     create_cache(cmd[, file=Base.PROGRAM_FILE])
 
 Create cache for given command `cmd` at file location `file`.
 """
 function create_cache(cmd, file=Base.PROGRAM_FILE)
-=======
-function create_cache(cmd, file = Base.PROGRAM_FILE)
->>>>>>> 6a85aa04
     isempty(file) && return
     dir = cachedir(file)
     if !ispath(dir)
